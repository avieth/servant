0.3
---
* Add a `RouteMismatch` constructor for arbitrary HTTP response codes (https://github.com/haskell-servant/servant-server/pull/22)
* Add support for the `Patch` combinator
* Support for `Accept`/`Content-type` headers and for the content-type aware combinators in *servant-0.3*
* Export `toApplication` from `Servant.Server` (https://github.com/haskell-servant/servant-server/pull/29)
* Support other Monads than just `EitherT (Int, String) IO` (https://github.com/haskell-servant/servant-server/pull/21)
<<<<<<< HEAD
* Canonicalize API types before generating the handler types with `Server`
=======
* Make methods return status code 204 if they return () (https://github.com/haskell-servant/servant-server/issues/28)
* Add server support for response headers
>>>>>>> f6f120de

0.2.4
-----
* Added support for matrix parameters, see e.g. http://www.w3.org/DesignIssues/MatrixURIs.html
* Add support for serializing based on Accept header
  (https://github.com/haskell-servant/servant-server/issues/9)
* Ignore trailing slashes
  (https://github.com/haskell-servant/servant-server/issues/5)


0.2.3
-----

* Fix consuming request body issue
  (https://github.com/haskell-servant/servant/issues/3)
* Make code sample in Servant.Server complete<|MERGE_RESOLUTION|>--- conflicted
+++ resolved
@@ -5,12 +5,9 @@
 * Support for `Accept`/`Content-type` headers and for the content-type aware combinators in *servant-0.3*
 * Export `toApplication` from `Servant.Server` (https://github.com/haskell-servant/servant-server/pull/29)
 * Support other Monads than just `EitherT (Int, String) IO` (https://github.com/haskell-servant/servant-server/pull/21)
-<<<<<<< HEAD
 * Canonicalize API types before generating the handler types with `Server`
-=======
 * Make methods return status code 204 if they return () (https://github.com/haskell-servant/servant-server/issues/28)
 * Add server support for response headers
->>>>>>> f6f120de
 
 0.2.4
 -----
